--- conflicted
+++ resolved
@@ -1233,13 +1233,7 @@
 	/**
 	 * Updates the progress bar to reflect the current slide.
 	 */
-<<<<<<< HEAD
-	function slide( h, v, origin ) {
-		// Remember where we were at before
-		previousSlide = currentSlide;
-=======
 	function updateProgress() {
->>>>>>> 7081f901
 
 		// Update progress if enabled
 		if( config.progress && dom.progress ) {
@@ -1281,22 +1275,6 @@
 
 			dom.progressbar.style.width = ( pastCount / ( totalCount - 1 ) ) * window.innerWidth + 'px';
 
-<<<<<<< HEAD
-		// Dispatch an event if the slide changed
-		if( indexh !== indexhBefore || indexv !== indexvBefore ) {
-			dispatchEvent( 'slidechanged', {
-				'origin': origin,
-				'indexh': indexh, 
-				'indexv': indexv,
-				'previousSlide': previousSlide,
-				'currentSlide': currentSlide
-			} );
-		}
-		else {
-			// Ensure that the previous slide is never the same as the current
-			previousSlide = null;
-=======
->>>>>>> 7081f901
 		}
 
 	}
@@ -1554,15 +1532,10 @@
 	/**
 	 * Cancels any ongoing request to auto-slide.
 	 */
-<<<<<<< HEAD
-	function navigateTo( h, v, origin ) {
-		slide( h, v, origin );
-=======
 	function cancelAutoSlide() {
 
 		clearTimeout( autoSlideTimeout );
 
->>>>>>> 7081f901
 	}
 
 	function navigateLeft() {
