--- conflicted
+++ resolved
@@ -136,9 +136,9 @@
 			// Parallax background size
 			parallaxBackgroundSize: '', // CSS syntax, e.g. "3000px 2000px"
 
-			// Amount to move parallax background (horizontal and vertical) on slide change
-			parallaxBackgroundHorizontal: '', //  Number, e.g. 100
-			parallaxBackgroundVertical: '', // Number, e.g. 10
+			// Amount of pixels to move the parallax background per slide step
+			parallaxBackgroundHorizontal: null,
+			parallaxBackgroundVertical: null,
 
 			// Number of slides away from the current that are visible
 			viewDistance: 3,
@@ -2678,11 +2678,13 @@
 
 			var slideWidth = dom.background.offsetWidth,
 				horizontalSlideCount = horizontalSlides.length,
-				horizontalOffsetMultiplier, horizontalOffset;
-
-			if (typeof config.parallaxBackgroundHorizontal === 'number') {
+				horizontalOffsetMultiplier,
+				horizontalOffset;
+
+			if( typeof config.parallaxBackgroundHorizontal === 'number' ) {
 				horizontalOffsetMultiplier = config.parallaxBackgroundHorizontal;
-			} else {
+			}
+			else {
 				horizontalOffsetMultiplier = ( backgroundWidth - slideWidth ) / ( horizontalSlideCount-1 );
 			}
 
@@ -2690,23 +2692,19 @@
 
 			var slideHeight = dom.background.offsetHeight,
 				verticalSlideCount = verticalSlides.length,
-				verticalOffsetMultiplier, verticalOffset;
-
-			if (typeof config.parallaxBackgroundVertical === 'number') {
+				verticalOffsetMultiplier,
+				verticalOffset;
+
+			if( typeof config.parallaxBackgroundVertical === 'number' ) {
 				verticalOffsetMultiplier = config.parallaxBackgroundVertical;
-			} else {
+			}
+			else {
 				verticalOffsetMultiplier = ( backgroundHeight - slideHeight ) / ( verticalSlideCount-1 );
 			}
 
-<<<<<<< HEAD
-			var slideHeight = dom.background.offsetHeight;
-			var verticalSlideCount = verticalSlides.length;
-			var verticalOffset = verticalSlideCount > 1 ? -( backgroundHeight - slideHeight ) / ( verticalSlideCount-1 ) * indexv : 0;
-=======
-			verticalOffset = verticalSlideCount > 0 ?  verticalOffsetMultiplier * indexv * -1 : 0;
->>>>>>> 0605ab13
-
-			dom.background.style.backgroundPosition = horizontalOffset + 'px ' + verticalOffset + 'px';
+			verticalOffset = verticalSlideCount > 0 ?  verticalOffsetMultiplier * indexv * 1 : 0;
+
+			dom.background.style.backgroundPosition = horizontalOffset + 'px ' + -verticalOffset + 'px';
 
 		}
 
